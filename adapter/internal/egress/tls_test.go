--- conflicted
+++ resolved
@@ -22,10 +22,9 @@
 	var (
 		tlsConfig *tls.Config
 
-		certFile      = test_util.Cert("adapter-rlp.crt")
-		keyFile       = test_util.Cert("adapter-rlp.key")
-		egressCounter = &metricemitter.CounterMetric{}
-		env           = buildLogEnvelope("APP", "2", "just a test", loggregator_v2.Log_OUT)
+		certFile = test_util.Cert("adapter-rlp.crt")
+		keyFile  = test_util.Cert("adapter-rlp.key")
+		env      = buildLogEnvelope("APP", "2", "just a test", loggregator_v2.Log_OUT)
 	)
 
 	BeforeEach(func() {
@@ -47,11 +46,7 @@
 			Hostname: "test-hostname",
 			Drain:    fmt.Sprintf("syslog-tls://%s", listener.Addr()),
 		}
-<<<<<<< HEAD
-
-=======
 		egressCounter := new(pulseemitter.CounterMetric)
->>>>>>> 2bc18011
 		writer, err := egress.NewTLSWriter(binding, time.Second, time.Second, true, egressCounter)
 		Expect(err).ToNot(HaveOccurred())
 		defer writer.Close()
