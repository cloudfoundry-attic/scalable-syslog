--- conflicted
+++ resolved
@@ -16,38 +16,6 @@
 func main() {
 	cfg := config.Load()
 
-<<<<<<< HEAD
-	healthHostport := flag.String("health", ":8080", "The hostport to listen for health requests")
-	pprofHostport := flag.String("pprof", ":6060", "The hostport to listen for pprof")
-
-	apiURL := flag.String("api-url", "", "The URL of the CUPS provider")
-	apiCAFile := flag.String("api-ca", "", "The file path for the CA cert")
-	apiCertFile := flag.String("api-cert", "", "The file path for the client cert")
-	apiKeyFile := flag.String("api-key", "", "The file path for the client key")
-	apiCommonName := flag.String("api-cn", "", "The common name used for the TLS config")
-	skipCertVerify := flag.Bool("api-skip-cert-verify", false, "The option to allow insecure SSL connections")
-
-	caFile := flag.String("ca", "", "The file path for the CA cert")
-	certFile := flag.String("cert", "", "The file path for the adapter server cert")
-	keyFile := flag.String("key", "", "The file path for the adapter server key")
-
-	adapterCommonName := flag.String("adapter-cn", "", "The common name used for the TLS config")
-	adapterIPs := flag.String("adapter-ips", "", "Comma separated list of adapter IP addresses")
-	adapterPort := flag.String("adapter-port", "", "The port of the adapter API")
-
-	flag.Parse()
-
-	adapterAddrs, err := app.ParseAddrs(*adapterIPs, *adapterPort)
-	if err != nil {
-		log.Fatalf("No adapter addresses: %s", err)
-	}
-
-	apiTLSConfig, err := api.NewMutualTLSConfig(*apiCertFile, *apiKeyFile, *apiCAFile, *apiCommonName)
-	if err != nil {
-		log.Fatalf("Invalid TLS config: %s", err)
-	}
-	apiTLSConfig.InsecureSkipVerify = *skipCertVerify
-=======
 	apiTLSConfig, err := api.NewMutualTLSConfig(
 		cfg.APICertFile,
 		cfg.APIKeyFile,
@@ -58,7 +26,6 @@
 		log.Fatalf("Invalid TLS config: %s", err)
 	}
 	apiTLSConfig.InsecureSkipVerify = cfg.APISkipCertVerify
->>>>>>> 139140c8
 
 	adapterTLSConfig, err := api.NewMutualTLSConfig(
 		cfg.CertFile,
@@ -71,17 +38,10 @@
 	}
 
 	scheduler := app.NewScheduler(
-<<<<<<< HEAD
-		*apiURL,
-		adapterAddrs,
-		adapterTLSConfig,
-		app.WithHealthAddr(*healthHostport),
-=======
 		cfg.APIURL,
 		cfg.AdapterAddrs,
 		adapterTLSConfig,
 		app.WithHealthAddr(cfg.HealthHostport),
->>>>>>> 139140c8
 		app.WithHTTPClient(api.NewHTTPSClient(apiTLSConfig, 5*time.Second)),
 	)
 	scheduler.Start()
